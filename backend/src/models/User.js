--- conflicted
+++ resolved
@@ -95,7 +95,7 @@
     } = options;
     const offset = (page - 1) * limit;
 
-<<<<<<< HEAD
+
     console.log(`[${new Date().toISOString()}] [DB-PARAMS] [${reqId}] 📊 Calculated parameters:`, {
       page,
       limit,
@@ -112,13 +112,7 @@
 
       console.log(`[${new Date().toISOString()}] [DB-WHERE] [${reqId}] 🔧 Building WHERE clause`);
 
-=======
-    // Declare variables outside try block for error logging
-    let whereClause = "";
-    let params = [];
-
-    try {
->>>>>>> 8e1d499b
+
       // Build WHERE clause with proper parameters
       if (role) {
         whereClause += " WHERE role = ?";
@@ -150,7 +144,7 @@
       const sortColumn = validSortColumns.includes(sort) ? sort : "created_at";
       const sortOrder = order && order.toLowerCase() === "asc" ? "ASC" : "DESC";
 
-<<<<<<< HEAD
+
       console.log(`[${new Date().toISOString()}] [DB-SORT] [${reqId}] 🔍 Sort validation:`, {
         requestedSort: sort,
         validSort: sortColumn,
@@ -187,38 +181,7 @@
       const queryStartTime = Date.now();
       const totalResults = await query(countQuery, params);
       const countQueryTime = Date.now() - queryStartTime;
-=======
-      // Enhanced logging before query execution
-      logger.info("User.findAll executing with parameters:", {
-        options: {
-          page,
-          limit,
-          sort,
-          order,
-          role,
-          status
-        },
-        computed: {
-          whereClause,
-          paramCount: params.length,
-          sortColumn,
-          sortOrder,
-          offset
-        },
-        params: params.map(p => typeof p === 'string' && p.length > 50 ? p.substring(0, 50) + '...' : p)
-      });
-
-      // Get total count with detailed logging
-      const countQuery = `SELECT COUNT(*) as count FROM users${whereClause}`;
-      logger.debug("Executing count query:", {
-        sql: countQuery,
-        params: params,
-        parameterCount: params.length,
-        placeholderCount: (countQuery.match(/\?/g) || []).length
-      });
-
-      const totalResults = await query(countQuery, params);
->>>>>>> 8e1d499b
+
       const total = totalResults[0].count;
       
       console.log(`[${new Date().toISOString()}] [DB-RESULT] [${reqId}] 📥 Count query result:`, {
@@ -232,7 +195,7 @@
       });
 
       // Get paginated results - use safe column name and order
-<<<<<<< HEAD
+
       const dataQuery = `SELECT id, username, email, role, status, email_verified, last_login, created_at, updated_at
    FROM users${whereClause}
    ORDER BY ${sortColumn} ${sortOrder}
@@ -251,30 +214,7 @@
       console.log(`[${new Date().toISOString()}] [DB-RESULT] [${reqId}] 📥 Data query result:`, {
         rowCount: users.length,
         queryTime: `${dataQueryTime}ms`
-=======
-      const selectQuery = `SELECT id, username, email, role, status, email_verified, last_login, created_at, updated_at
-   FROM users${whereClause}
-   ORDER BY ${sortColumn} ${sortOrder}
-   LIMIT ? OFFSET ?`;
-      
-      const selectParams = [...params, limit, offset];
-      
-      logger.debug("Executing select query:", {
-        sql: selectQuery.replace(/\s+/g, ' ').trim(),
-        params: selectParams,
-        parameterCount: selectParams.length,
-        placeholderCount: (selectQuery.match(/\?/g) || []).length
-      });
-
-      const users = await query(selectQuery, selectParams);
-
-      logger.info("User.findAll query completed successfully:", {
-        totalCount: total,
-        returnedCount: users.length,
-        page,
-        limit,
-        hasUsers: users.length > 0
->>>>>>> 8e1d499b
+
       });
 
       const result = {
@@ -306,7 +246,7 @@
 
       return result;
     } catch (error) {
-<<<<<<< HEAD
+
       console.log(`[${new Date().toISOString()}] [DB-ERROR] [${reqId}] ❌ User.findAll failed:`, {
         name: error.name,
         message: error.message,
@@ -321,35 +261,7 @@
         stack: error.stack,
         options,
         requestId: reqId
-=======
-      // Enhanced error logging with comprehensive details
-      logger.error("User.findAll failed with detailed error information:", {
-        errorDetails: {
-          message: error.message,
-          code: error.code,
-          errno: error.errno,
-          sqlState: error.sqlState,
-          sqlMessage: error.sqlMessage,
-          sql: error.sql
-        },
-        requestContext: {
-          options,
-          page,
-          limit,
-          sort,
-          order,
-          role,
-          status,
-          offset
-        },
-        queryContext: {
-          whereClause: whereClause || '(no WHERE clause)',
-          paramCount: params?.length || 0,
-          params: params?.map(p => typeof p === 'string' && p.length > 50 ? p.substring(0, 50) + '...' : p) || []
-        },
-        stackTrace: error.stack,
-        timestamp: new Date().toISOString()
->>>>>>> 8e1d499b
+
       });
 
       // Provide specific error guidance based on error type
